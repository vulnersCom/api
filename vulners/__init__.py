# -*- coding: utf-8 -*-

<<<<<<< HEAD
__version__ = "2.0.1"
=======
__version__ = "2.0.2"
>>>>>>> f436852c

import warnings
from .vulners import VulnersApi, Vulners
from .vscanner import VScannerApi
from .base import VulnersApiError


warnings.simplefilter("always", DeprecationWarning)<|MERGE_RESOLUTION|>--- conflicted
+++ resolved
@@ -1,10 +1,6 @@
 # -*- coding: utf-8 -*-
 
-<<<<<<< HEAD
-__version__ = "2.0.1"
-=======
 __version__ = "2.0.2"
->>>>>>> f436852c
 
 import warnings
 from .vulners import VulnersApi, Vulners
